name: missing-signatory
version: "1.0.0"
<<<<<<< HEAD
description: "Critical anti-pattern where DAML templates lack proper signatory declarations"
=======
description: "PLACEHOLDER: Anti-pattern where required signatories are not properly defined"
author: Canton Team - PLACEHOLDER
created_at: "2024-01-15T10:00:00Z"
updated_at: "2024-01-15T10:00:00Z"
>>>>>>> 3b6fce6e
tags:
  - anti-pattern
  - signatory
  - authorization
  - security
  - critical
author: "Digital Asset"
created_at: "2024-01-15T10:00:00Z"
updated_at: "2024-01-15T10:00:00Z"

anti_pattern_type: authorization_vulnerability
<<<<<<< HEAD
severity: critical
=======
severity: high
>>>>>>> 3b6fce6e
problematic_code: |
  template VulnerableContract
    with
      asset: Asset
      -- Missing: signatory asset.owner
    where
      -- Contract logic without proper signatory
      choice Transfer : ContractId VulnerableContract
        with
          newOwner: Party
        controller asset.owner
        do
          create this with asset = asset

why_problematic: |
  This anti-pattern occurs when DAML contracts fail to properly define
  all required signatories, leading to potential authorization bypasses.
  Without proper signatory declarations, contracts can be created or
<<<<<<< HEAD
  modified by unauthorized parties, violating DAML's authorization model.
=======
  modified by unauthorized parties.
>>>>>>> 3b6fce6e

detection_pattern:
  - "Template definitions without signatory clauses"
  - "Choices with controllers not in signatory list"
  - "Multi-party contracts with incomplete signatory declarations"
<<<<<<< HEAD
  - "Missing signatory declarations in template definitions"
=======
>>>>>>> 3b6fce6e

correct_alternative: |
  template SecureContract
    with
      asset: Asset
    where
      signatory asset.owner  -- Properly declared signatory
      choice Transfer : ContractId SecureContract
        with
          newOwner: Party
        controller asset.owner
        do
          create this with asset = asset

impact:
  - type: security
    severity: critical
    description: "Unauthorized contract creation and modification"
  - type: correctness
    severity: high
    description: "Authorization bypass leading to asset manipulation"
<<<<<<< HEAD
  - type: compliance
    severity: high
    description: "Violation of DAML authorization model"
=======
>>>>>>> 3b6fce6e

remediation:
  - "Add proper signatory declarations to all templates"
  - "Ensure all choice controllers are signatories or have explicit authorization"
  - "Use static analysis tools to detect missing signatories"
<<<<<<< HEAD
  - "Implement comprehensive testing for authorization scenarios"
  - "Review all template definitions for complete signatory coverage"
=======
  - "Implement comprehensive testing for authorization scenarios"
>>>>>>> 3b6fce6e
<|MERGE_RESOLUTION|>--- conflicted
+++ resolved
@@ -1,13 +1,9 @@
 name: missing-signatory
 version: "1.0.0"
-<<<<<<< HEAD
-description: "Critical anti-pattern where DAML templates lack proper signatory declarations"
-=======
 description: "PLACEHOLDER: Anti-pattern where required signatories are not properly defined"
 author: Canton Team - PLACEHOLDER
 created_at: "2024-01-15T10:00:00Z"
 updated_at: "2024-01-15T10:00:00Z"
->>>>>>> 3b6fce6e
 tags:
   - anti-pattern
   - signatory
@@ -19,11 +15,7 @@
 updated_at: "2024-01-15T10:00:00Z"
 
 anti_pattern_type: authorization_vulnerability
-<<<<<<< HEAD
-severity: critical
-=======
 severity: high
->>>>>>> 3b6fce6e
 problematic_code: |
   template VulnerableContract
     with
@@ -42,20 +34,12 @@
   This anti-pattern occurs when DAML contracts fail to properly define
   all required signatories, leading to potential authorization bypasses.
   Without proper signatory declarations, contracts can be created or
-<<<<<<< HEAD
-  modified by unauthorized parties, violating DAML's authorization model.
-=======
   modified by unauthorized parties.
->>>>>>> 3b6fce6e
 
 detection_pattern:
   - "Template definitions without signatory clauses"
   - "Choices with controllers not in signatory list"
   - "Multi-party contracts with incomplete signatory declarations"
-<<<<<<< HEAD
-  - "Missing signatory declarations in template definitions"
-=======
->>>>>>> 3b6fce6e
 
 correct_alternative: |
   template SecureContract
@@ -77,20 +61,9 @@
   - type: correctness
     severity: high
     description: "Authorization bypass leading to asset manipulation"
-<<<<<<< HEAD
-  - type: compliance
-    severity: high
-    description: "Violation of DAML authorization model"
-=======
->>>>>>> 3b6fce6e
 
 remediation:
   - "Add proper signatory declarations to all templates"
   - "Ensure all choice controllers are signatories or have explicit authorization"
   - "Use static analysis tools to detect missing signatories"
-<<<<<<< HEAD
-  - "Implement comprehensive testing for authorization scenarios"
-  - "Review all template definitions for complete signatory coverage"
-=======
-  - "Implement comprehensive testing for authorization scenarios"
->>>>>>> 3b6fce6e
+  - "Implement comprehensive testing for authorization scenarios"